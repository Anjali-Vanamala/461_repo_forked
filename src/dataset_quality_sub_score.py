--- conflicted
+++ resolved
@@ -330,102 +330,6 @@
     return min(1.0, score)
 
 
-<<<<<<< HEAD
-def evaluate_dataset_documentation_hybrid(readme_text: Optional[str], model_id: str, use_ai: bool = True) -> float:
-    """
-    Hybrid evaluation of dataset documentation quality using deterministic + AI scoring.
-    
-    Args:
-        readme_text: The README content as string
-        model_id: Model identifier for AI context
-        use_ai: Whether to use AI enhancement
-        
-    Returns:
-        float: Score between 0.0 and 1.0 for documentation quality
-    """
-    # Get deterministic score
-    deterministic_score = evaluate_dataset_documentation(readme_text)
-    
-    # If no AI requested or no text, return deterministic score
-    if not use_ai or not readme_text:
-        return deterministic_score
-    
-    # Get AI score
-    ai_score = _get_ai_score(readme_text, model_id, 'documentation')
-    
-    # If AI failed (returned 0.0), use deterministic only
-    if ai_score == 0.0:
-        return deterministic_score
-    
-    # Weighted combination: 70% deterministic (reliable baseline), 30% AI (enhanced understanding)
-    hybrid_score = (deterministic_score * 0.7) + (ai_score * 0.3)
-    return min(1.0, hybrid_score)
-
-
-def evaluate_safety_privacy_hybrid(readme_text: Optional[str], model_id: str, use_ai: bool = True) -> float:
-    """
-    Hybrid evaluation of safety and privacy considerations using deterministic + AI scoring.
-    
-    Args:
-        readme_text: The README content as string
-        model_id: Model identifier for AI context
-        use_ai: Whether to use AI enhancement
-        
-    Returns:
-        float: Score between 0.0 and 1.0 for safety/privacy considerations
-    """
-    # Get deterministic score
-    deterministic_score = evaluate_safety_privacy(readme_text)
-    
-    # If no AI requested or no text, return deterministic score
-    if not use_ai or not readme_text:
-        return deterministic_score
-    
-    # Get AI score
-    ai_score = _get_ai_score(readme_text, model_id, 'safety')
-    
-    # If AI failed (returned 0.0), use deterministic only
-    if ai_score == 0.0:
-        return deterministic_score
-    
-    # Weighted combination: 60% deterministic, 40% AI (AI is better at nuanced safety assessment)
-    hybrid_score = (deterministic_score * 0.6) + (ai_score * 0.4)
-    return min(1.0, hybrid_score)
-
-
-def evaluate_curation_quality_hybrid(readme_text: Optional[str], model_id: str, use_ai: bool = True) -> float:
-    """
-    Hybrid evaluation of curation and quality control measures using deterministic + AI scoring.
-    
-    Args:
-        readme_text: The README content as string
-        model_id: Model identifier for AI context
-        use_ai: Whether to use AI enhancement
-        
-    Returns:
-        float: Score between 0.0 and 1.0 for curation quality
-    """
-    # Get deterministic score
-    deterministic_score = evaluate_curation_quality(readme_text)
-    
-    # If no AI requested or no text, return deterministic score
-    if not use_ai or not readme_text:
-        return deterministic_score
-    
-    # Get AI score
-    ai_score = _get_ai_score(readme_text, model_id, 'curation')
-    
-    # If AI failed (returned 0.0), use deterministic only
-    if ai_score == 0.0:
-        return deterministic_score
-    
-    # Weighted combination: 65% deterministic, 35% AI (AI can better assess quality descriptions)
-    hybrid_score = (deterministic_score * 0.65) + (ai_score * 0.35)
-    return min(1.0, hybrid_score)
-
-
-def dataset_quality_sub_score(model_id: str, use_ai: bool = True) -> Tuple[float, float]:
-=======
 def extract_dataset_identifier(dataset_link: str) -> str:
     """Extract a unique identifier from a dataset link."""
     if not dataset_link:
@@ -477,11 +381,102 @@
     return False
 
 
+def evaluate_dataset_documentation_hybrid(readme_text: Optional[str], model_id: str, use_ai: bool = True) -> float:
+    """
+    Hybrid evaluation of dataset documentation quality using deterministic + AI scoring.
+    
+    Args:
+        readme_text: The README content as string
+        model_id: Model identifier for AI context
+        use_ai: Whether to use AI enhancement
+        
+    Returns:
+        float: Score between 0.0 and 1.0 for documentation quality
+    """
+    # Get deterministic score
+    deterministic_score = evaluate_dataset_documentation(readme_text)
+    
+    # If no AI requested or no text, return deterministic score
+    if not use_ai or not readme_text:
+        return deterministic_score
+    
+    # Get AI score
+    ai_score = _get_ai_score(readme_text, model_id, 'documentation')
+    
+    # If AI failed (returned 0.0), use deterministic only
+    if ai_score == 0.0:
+        return deterministic_score
+    
+    # Weighted combination: 70% deterministic (reliable baseline), 30% AI (enhanced understanding)
+    hybrid_score = (deterministic_score * 0.7) + (ai_score * 0.3)
+    return min(1.0, hybrid_score)
+
+
+def evaluate_safety_privacy_hybrid(readme_text: Optional[str], model_id: str, use_ai: bool = True) -> float:
+    """
+    Hybrid evaluation of safety and privacy considerations using deterministic + AI scoring.
+    
+    Args:
+        readme_text: The README content as string
+        model_id: Model identifier for AI context
+        use_ai: Whether to use AI enhancement
+        
+    Returns:
+        float: Score between 0.0 and 1.0 for safety/privacy considerations
+    """
+    # Get deterministic score
+    deterministic_score = evaluate_safety_privacy(readme_text)
+    
+    # If no AI requested or no text, return deterministic score
+    if not use_ai or not readme_text:
+        return deterministic_score
+    
+    # Get AI score
+    ai_score = _get_ai_score(readme_text, model_id, 'safety')
+    
+    # If AI failed (returned 0.0), use deterministic only
+    if ai_score == 0.0:
+        return deterministic_score
+    
+    # Weighted combination: 60% deterministic, 40% AI (AI is better at nuanced safety assessment)
+    hybrid_score = (deterministic_score * 0.6) + (ai_score * 0.4)
+    return min(1.0, hybrid_score)
+
+
+def evaluate_curation_quality_hybrid(readme_text: Optional[str], model_id: str, use_ai: bool = True) -> float:
+    """
+    Hybrid evaluation of curation and quality control measures using deterministic + AI scoring.
+    
+    Args:
+        readme_text: The README content as string
+        model_id: Model identifier for AI context
+        use_ai: Whether to use AI enhancement
+        
+    Returns:
+        float: Score between 0.0 and 1.0 for curation quality
+    """
+    # Get deterministic score
+    deterministic_score = evaluate_curation_quality(readme_text)
+    
+    # If no AI requested or no text, return deterministic score
+    if not use_ai or not readme_text:
+        return deterministic_score
+    
+    # Get AI score
+    ai_score = _get_ai_score(readme_text, model_id, 'curation')
+    
+    # If AI failed (returned 0.0), use deterministic only
+    if ai_score == 0.0:
+        return deterministic_score
+    
+    # Weighted combination: 65% deterministic, 35% AI (AI can better assess quality descriptions)
+    hybrid_score = (deterministic_score * 0.65) + (ai_score * 0.35)
+    return min(1.0, hybrid_score)
+
+
 def dataset_quality_sub_score(model_id: str, dataset_link: str = "",
-                              encountered_datasets: set[str] | None = None
-                              ) -> Tuple[
-                                  float, float]:
->>>>>>> 63a1a2b2
+                              encountered_datasets: set[str] | None = None,
+                              use_ai: bool = True) -> Tuple[float, float]:
     """
     Calculate dataset quality sub-score based on README analysis with optional AI enhancement.
 
@@ -494,12 +489,9 @@
 
     Args:
         model_id: The Hugging Face model ID
-<<<<<<< HEAD
-        use_ai: Whether to use AI enhancement (default: True)
-=======
         dataset_link: External dataset link (optional)
         encountered_datasets: Set of previously encountered dataset IDs
->>>>>>> 63a1a2b2
+        use_ai: Whether to use AI enhancement (default: True)
 
     Returns:
         Tuple[float, float]: (score, elapsed_time) where score is between
